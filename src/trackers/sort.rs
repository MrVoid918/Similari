use crate::track::{
    MetricOutput, NoopLookup, ObservationAttributes, ObservationMetric, ObservationMetricOk,
    ObservationSpec, ObservationsDb, TrackAttributes, TrackAttributesUpdate, TrackStatus,
};
use crate::utils::bbox::GenericBBox;
use crate::utils::kalman::{KalmanFilter, State};
use crate::voting::Voting;
use anyhow::Result;
use pathfinding::prelude::{kuhn_munkres, Matrix};
use std::collections::{HashMap, VecDeque};
use std::sync::{Arc, RwLock};

/// SORT implementation with a very tiny interface
pub mod simple;

/// Default IoU threshold that is defined by SORT author in the original repo
pub const DEFAULT_SORT_IOU_THRESHOLD: f32 = 0.3;

const F32_U64_MULT: f32 = 1_000_000.0;

#[derive(Debug, Clone, Default)]
pub struct SortAttributes {
    pub history_len: usize,
    pub predicted_boxes: VecDeque<GenericBBox>,
    pub observed_boxes: VecDeque<GenericBBox>,
    pub last_observation: GenericBBox,
    pub last_prediction: GenericBBox,
    pub state: Option<State>,
    pub epoch: usize,
    pub current_epoch: Option<Arc<RwLock<HashMap<u64, usize>>>>,
    pub max_idle_epochs: usize,
    pub length: usize,
    pub scene_id: u64,
}

impl SortAttributes {
    /// Creates new attributes with limited history
    ///
    /// # Parameters
    /// * `history_len` - how long history to hold. 0 means all history.
    /// * `max_idle_epochs` - how long to wait before exclude the track from store.
    /// * `current_epoch` - current epoch counter.
    ///
    pub fn new_with_epochs(
        history_len: usize,
        max_idle_epochs: usize,
        current_epoch: Arc<RwLock<HashMap<u64, usize>>>,
    ) -> Self {
        Self {
            history_len,
            max_idle_epochs,
            current_epoch: Some(current_epoch),
            ..Default::default()
        }
    }

    /// Creates new attributes with limited history
    ///
    /// # Parameters
    /// * `history_len` - how long history to hold. 0 means all history.
    ///
    pub fn new(history_len: usize) -> Self {
        Self {
            history_len,
            ..Default::default()
        }
    }
}

#[derive(Clone, Debug, Default)]
pub struct SortAttributesUpdate {
    epoch: usize,
    scene_id: u64,
}

impl SortAttributesUpdate {
    pub fn new(epoch: usize) -> Self {
        Self { epoch, scene_id: 0 }
    }
    pub fn new_with_scene(epoch: usize, scene_id: u64) -> Self {
        Self { epoch, scene_id }
    }
}

impl TrackAttributesUpdate<SortAttributes> for SortAttributesUpdate {
    fn apply(&self, attrs: &mut SortAttributes) -> Result<()> {
        attrs.epoch = self.epoch;
        attrs.scene_id = self.scene_id;
        Ok(())
    }
}

impl TrackAttributes<SortAttributes, GenericBBox> for SortAttributes {
    type Update = SortAttributesUpdate;
    type Lookup = NoopLookup<SortAttributes, GenericBBox>;

    fn compatible(&self, other: &SortAttributes) -> bool {
        self.scene_id == other.scene_id
    }

    fn merge(&mut self, other: &SortAttributes) -> Result<()> {
        self.epoch = other.epoch;
        Ok(())
    }

    fn baked(&self, _observations: &ObservationsDb<GenericBBox>) -> Result<TrackStatus> {
        let scene_id = self.scene_id;
        if let Some(current_epoch) = &self.current_epoch {
            let current_epoch = current_epoch.read().unwrap();
            if self.epoch + self.max_idle_epochs < *current_epoch.get(&scene_id).unwrap_or(&0) {
                Ok(TrackStatus::Wasted)
            } else {
                Ok(TrackStatus::Pending)
            }
        } else {
            // If epoch expiration is not set the tracks are always ready.
            // If set, then only when certain amount of epochs pass they are Wasted.
            //
            Ok(TrackStatus::Ready)
        }
    }
}

#[derive(Clone)]
pub struct SortMetric {
    threshold: f32,
}

impl Default for SortMetric {
    fn default() -> Self {
        Self::new(DEFAULT_SORT_IOU_THRESHOLD)
    }
}

impl SortMetric {
    pub fn new(threshold: f32) -> Self {
        Self { threshold }
    }
}

impl ObservationMetric<SortAttributes, GenericBBox> for SortMetric {
    fn metric(
        _feature_class: u64,
        _attrs1: &SortAttributes,
        _attrs2: &SortAttributes,
        e1: &ObservationSpec<GenericBBox>,
        e2: &ObservationSpec<GenericBBox>,
    ) -> MetricOutput<f32> {
        let box_m_opt = GenericBBox::calculate_metric_object(&e1.0, &e2.0);
        if let Some(box_m) = &box_m_opt {
            if *box_m < 0.01 {
                None
            } else {
                Some((box_m_opt, None))
            }
        } else {
            None
        }
    }

    fn optimize(
        &mut self,
        _feature_class: &u64,
        _merge_history: &[u64],
        attrs: &mut SortAttributes,
        features: &mut Vec<ObservationSpec<GenericBBox>>,
        _prev_length: usize,
        _is_merge: bool,
    ) -> Result<()> {
        let mut observation = features.pop().unwrap();
        let observation_bbox = observation.0.as_ref().unwrap();
        features.clear();

        let f = KalmanFilter::default();

        let state = if let Some(state) = attrs.state {
<<<<<<< HEAD
            f.update(state, observation_bbox)
        } else {
            f.initiate(observation_bbox)
=======
            f.update(state, observation_bbox.clone())
        } else {
            f.initiate(observation_bbox.clone())
>>>>>>> d1a7060b
        };

        let prediction = f.predict(state);
        attrs.state = Some(prediction);
        let predicted_bbox = prediction.generic_bbox();

        attrs.last_observation = observation_bbox.clone();
        attrs.last_prediction = predicted_bbox.clone();
        attrs.length += 1;

        attrs.observed_boxes.push_back(observation_bbox.clone());
        attrs.predicted_boxes.push_back(predicted_bbox.clone());

        if attrs.history_len > 0 && attrs.observed_boxes.len() > attrs.history_len {
            attrs.observed_boxes.pop_front();
            attrs.predicted_boxes.pop_front();
        }

        observation.0 = Some(predicted_bbox);
        features.push(observation);

        Ok(())
    }

    fn postprocess_distances(
        &self,
        unfiltered: Vec<ObservationMetricOk<GenericBBox>>,
    ) -> Vec<ObservationMetricOk<GenericBBox>> {
        unfiltered
            .into_iter()
            .filter(|x| x.attribute_metric.unwrap_or(0.0) > self.threshold)
            .collect()
    }
}

#[cfg(test)]
mod track_tests {
    use crate::prelude::{NoopNotifier, ObservationBuilder, TrackBuilder};
    use crate::trackers::sort::{SortAttributes, SortMetric, DEFAULT_SORT_IOU_THRESHOLD};
    use crate::utils::bbox::BBox;
    use crate::utils::kalman::KalmanFilter;
    use crate::{EstimateClose, EPS};

    #[test]
    fn construct() {
        let observation_bb_0 = BBox::new(1.0, 1.0, 10.0, 15.0);
        let observation_bb_1 = BBox::new(1.1, 1.3, 10.0, 15.0);

        let f = KalmanFilter::default();
        let init_state = f.initiate(observation_bb_0.into());

        let mut t1 = TrackBuilder::new(1)
            .attributes(SortAttributes::default())
            .metric(SortMetric::new(DEFAULT_SORT_IOU_THRESHOLD))
            .notifier(NoopNotifier)
            .observation(
                ObservationBuilder::new(0)
                    .observation_attributes(observation_bb_0.into())
                    .build(),
            )
            .build()
            .unwrap();

        assert!(t1.get_attributes().state.is_some());
        assert_eq!(t1.get_attributes().predicted_boxes.len(), 1);
        assert_eq!(t1.get_attributes().observed_boxes.len(), 1);
        assert_eq!(t1.get_merge_history().len(), 1);
        assert!(t1.get_attributes().predicted_boxes[0].almost_same(&observation_bb_0.into(), EPS));

        let predicted_state = f.predict(init_state);
        assert!(predicted_state
            .bbox()
            .unwrap()
            .almost_same(&observation_bb_0, EPS));

        let t2 = TrackBuilder::new(2)
            .attributes(SortAttributes::default())
            .metric(SortMetric::new(DEFAULT_SORT_IOU_THRESHOLD))
            .notifier(NoopNotifier)
            .observation(
                ObservationBuilder::new(0)
                    .observation_attributes(observation_bb_1.into())
                    .build(),
            )
            .build()
            .unwrap();

        t1.merge(&t2, &[0], false).unwrap();

        assert!(t1.get_attributes().state.is_some());
        assert_eq!(t1.get_attributes().predicted_boxes.len(), 2);
        assert_eq!(t1.get_attributes().observed_boxes.len(), 2);

        let predicted_state = f.predict(f.update(predicted_state, observation_bb_1.into()));
        assert!(t1.get_attributes().predicted_boxes[1]
            .almost_same(&predicted_state.generic_bbox(), EPS));
    }
}

pub struct SortVoting {
    threshold: i64,
    candidate_num: usize,
    track_num: usize,
}

impl SortVoting {
    pub fn new(threshold: f32, candidate_num: usize, track_num: usize) -> Self {
        Self {
            threshold: (threshold * F32_U64_MULT) as i64,
            candidate_num,
            track_num,
        }
    }
}

impl Voting<GenericBBox> for SortVoting {
    type WinnerObject = u64;

    fn winners<T>(&self, distances: T) -> HashMap<u64, Vec<Self::WinnerObject>>
    where
        T: IntoIterator<Item = ObservationMetricOk<GenericBBox>>,
    {
        let mut candidates_index: usize = 0;

        let mut tracks_index: Vec<u64> = Vec::default();
        tracks_index.resize(self.candidate_num, 0);
        let mut tracks_r_index: HashMap<u64, usize> = HashMap::default();

        let mut cost_matrix = Matrix::new(
            self.candidate_num,
            self.candidate_num + self.track_num,
            0i64,
        );

        for ObservationMetricOk {
            from,
            to,
            attribute_metric,
            feature_distance: _,
        } in distances
        {
            assert!(from > 0 && to > 0);

            if self.track_num == 0 {
                return HashMap::default();
            }

            let weight = (attribute_metric.unwrap() * F32_U64_MULT) as i64;

            let row = tracks_r_index
                .get(&from)
                .map(|x| *x as usize)
                .unwrap_or_else(|| {
                    let index = candidates_index;
                    candidates_index += 1;

                    tracks_index[index] = from;
                    tracks_r_index.insert(from, index);
                    index
                });

            let col = tracks_r_index
                .get(&to)
                .map(|x| *x as usize)
                .unwrap_or_else(|| {
                    let index = tracks_index.len();
                    tracks_index.push(to);
                    tracks_r_index.insert(to, index);
                    index
                });

            let v = cost_matrix.get_mut((row, col)).unwrap();
            *v = weight;
        }

        for i in 0..self.candidate_num {
            let v = cost_matrix.get_mut((i, i)).unwrap();
            *v = self.threshold;
        }

        let (_, solution) = kuhn_munkres(&cost_matrix);

        solution
            .into_iter()
            .enumerate()
            .flat_map(|(i, e)| {
                let (from, to) = (tracks_index[i], tracks_index[e]);
                if from > 0 && to > 0 {
                    Some((from, vec![to]))
                } else {
                    None
                }
            })
            .collect()
    }
}

#[cfg(test)]
mod voting_tests {
    use crate::track::ObservationMetricOk;
    use crate::trackers::sort::SortVoting;
    use crate::voting::Voting;
    use std::collections::HashMap;

    #[test]
    fn test_voting() {
        let v = SortVoting::new(0.3, 3, 3);
        let winners = v.winners([
            ObservationMetricOk {
                from: 10,
                to: 20,
                attribute_metric: Some(0.6),
                feature_distance: None,
            },
            ObservationMetricOk {
                from: 10,
                to: 25,
                attribute_metric: Some(0.4),
                feature_distance: None,
            },
            ObservationMetricOk {
                from: 10,
                to: 30,
                attribute_metric: Some(0.4),
                feature_distance: None,
            },
            ObservationMetricOk {
                from: 11,
                to: 20,
                attribute_metric: Some(0.5),
                feature_distance: None,
            },
            ObservationMetricOk {
                from: 11,
                to: 25,
                attribute_metric: Some(0.69),
                feature_distance: None,
            },
            ObservationMetricOk {
                from: 11,
                to: 30,
                attribute_metric: Some(0.4),
                feature_distance: None,
            },
            ObservationMetricOk {
                from: 12,
                to: 20,
                attribute_metric: Some(0.2),
                feature_distance: None,
            },
            ObservationMetricOk {
                from: 12,
                to: 25,
                attribute_metric: Some(0.27),
                feature_distance: None,
            },
            ObservationMetricOk {
                from: 12,
                to: 30,
                attribute_metric: Some(0.28),
                feature_distance: None,
            },
        ]);

        assert_eq!(
            winners,
            HashMap::from([(10, vec![20]), (11, vec![25]), (12, vec![12])])
        );
    }
}<|MERGE_RESOLUTION|>--- conflicted
+++ resolved
@@ -174,15 +174,9 @@
         let f = KalmanFilter::default();
 
         let state = if let Some(state) = attrs.state {
-<<<<<<< HEAD
-            f.update(state, observation_bbox)
-        } else {
-            f.initiate(observation_bbox)
-=======
             f.update(state, observation_bbox.clone())
         } else {
             f.initiate(observation_bbox.clone())
->>>>>>> d1a7060b
         };
 
         let prediction = f.predict(state);
